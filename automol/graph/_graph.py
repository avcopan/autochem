--- conflicted
+++ resolved
@@ -232,22 +232,11 @@
     return atm_ngb_keys_dct
 
 
-<<<<<<< HEAD
-def sorted_atom_neighbor_keys(gra, symbs_first=('C',), symbs_last=('H',)):
-    """ keys of neighboring atoms, by atom
-    """
-    atm_symb_dct = atom_symbols(gra)
-
-    def _neighbor_keys(atm_key, atm_nbh):
-        keys = sorted(atom_keys(atm_nbh) - {atm_key})
-        symbs = list(map(atm_symb_dct.__getitem__, keys))
-        srt = automol.formula.argsort_symbols(symbs, symbs_first, symbs_last)
-=======
-def sorted_atom_neighbor_keys(gra, syms_first=('C',), syms_last=('H',),
+def sorted_atom_neighbor_keys(gra, symbs_first=('C',), symbs_last=('H',),
                               ords_last=(0.1,)):
     """ keys of neighboring atoms, by atom
     """
-    atm_sym_dct = atom_symbols(gra)
+    atm_symb_dct = atom_symbols(gra)
     bnd_ord_dct = bond_orders(gra)
 
     def _neighbor_keys(atm_key, atm_nbh):
@@ -256,11 +245,10 @@
         ords = list(map(bnd_ord_dct.__getitem__, bnd_keys))
         ords = [-1 if o not in ords_last else ords_last.index(o)
                 for o in ords]
-        syms = list(map(atm_sym_dct.__getitem__, keys))
-        srt_vals = list(zip(ords, syms))
-        srt = automol.formula.argsort_symbols(srt_vals, syms_first, syms_last,
+        symbs = list(map(atm_symb_dct.__getitem__, keys))
+        srt_vals = list(zip(ords, symbs))
+        srt = automol.formula.argsort_symbols(srt_vals, symbs_first, symbs_last,
                                               idx=1)
->>>>>>> edf74eb7
         keys = tuple(map(keys.__getitem__, srt))
         return keys
 
