""" molecular graph reaction identifiers

Function arguments:
    Each function takes a list of reactant graphs and a list of product graphs.
    Note that the reactant graphs *cannot* have overlapping atom keys, and
    likewise for the product graphs. Otherwise, there would be no way to
    express the bonds broken and formed between reactants.

Function return values:
    Each function returns a list of "transformations" (see graph.trans)
    describing bonds broken and formed to transform reactants into products,
    along with sort indices for putting the reactants and products in a
    standard sort order for each reaction.
"""
import itertools
from automol import formula
import automol.graph.trans as trans
import automol.convert.graph as graph_convert
from automol.graph._graph_base import string
from automol.graph._graph import atom_count
from automol.graph._graph import heavy_atom_count
from automol.graph._graph import electron_count
from automol.graph._graph import atom_keys
from automol.graph._graph import bond_keys
from automol.graph._graph import explicit
from automol.graph._graph import without_stereo_parities
from automol.graph._graph import union
from automol.graph._graph import union_from_sequence
from automol.graph._graph import connected_components
from automol.graph._graph import full_isomorphism
from automol.graph._graph import add_bonds
from automol.graph._graph import remove_bonds
from automol.graph._graph import add_atom_explicit_hydrogen_keys
from automol.graph._graph import unsaturated_atom_keys


def hydrogen_migration(rct_gras, prd_gras):
    """ find a hydrogen migration transformation

    Hydrogen migrations are identified by adding a hydrogen to an unsaturated
    site of the reactant and adding a hydrogen to an unsaturated site of the
    product and seeing if they match up. If so, we have a hydrogen migration
    between these two sites.
    """
    _assert_is_valid_reagent_graph_list(rct_gras)
    _assert_is_valid_reagent_graph_list(prd_gras)

    tras = []
    rct_idxs = None
    prd_idxs = None

    if len(rct_gras) == 1 and len(prd_gras) == 1:
        gra1, = rct_gras
        gra2, = prd_gras
        h_atm_key1 = max(atom_keys(gra1)) + 1
        h_atm_key2 = max(atom_keys(gra2)) + 1

        atm_keys1 = unsaturated_atom_keys(gra1)
        atm_keys2 = unsaturated_atom_keys(gra2)
        for atm_key1, atm_key2 in itertools.product(atm_keys1, atm_keys2):
            gra1_h = add_atom_explicit_hydrogen_keys(
                gra1, {atm_key1: [h_atm_key1]})
            gra2_h = add_atom_explicit_hydrogen_keys(
                gra2, {atm_key2: [h_atm_key2]})

            inv_atm_key_dct = full_isomorphism(gra2_h, gra1_h)
            if inv_atm_key_dct:
                tra = trans.from_data(
                    frm_bnd_keys=[{atm_key1,
                                   inv_atm_key_dct[h_atm_key2]}],
                    brk_bnd_keys=[{inv_atm_key_dct[atm_key2],
                                   inv_atm_key_dct[h_atm_key2]}])
                tras.append(tra)

                rct_idxs = (0,)
                prd_idxs = (0,)

    tras = tuple(tras)

    return tras, rct_idxs, prd_idxs


def hydrogen_abstraction(rct_gras, prd_gras):
    """ find a hydrogen abstraction transformation

    Hydrogen abstractions are identified first by checking whether the
    molecular formulas are consistent with a reaction of the form R1H + R2 =>
    R2H + R1. If they do, we identify the abstraction sites by adding hydrogens
    to unsaturated sites of the R1 product to see if we get the R1H reactant.
    We then do the same for the R2 reactant and the R2H product.
    """
    _assert_is_valid_reagent_graph_list(rct_gras)
    _assert_is_valid_reagent_graph_list(prd_gras)

    tras = []
    rct_idxs = None
    prd_idxs = None

    if len(rct_gras) == 2 and len(prd_gras) == 2:
        rct_fmls = list(map(graph_convert.formula, rct_gras))
        prd_fmls = list(map(graph_convert.formula, prd_gras))

        ret = formula.reac.argsort_hydrogen_abstraction(rct_fmls, prd_fmls)
        if ret:
            rct_idxs_, prd_idxs_ = ret

            q1h_gra, q2_gra = list(map(rct_gras.__getitem__, rct_idxs_))
            q2h_gra, q1_gra = list(map(prd_gras.__getitem__, prd_idxs_))

            rets1 = _partial_hydrogen_abstraction(q1h_gra, q1_gra)
            rets2 = _partial_hydrogen_abstraction(q2h_gra, q2_gra)
            for ret1, ret2 in itertools.product(rets1, rets2):
                q1h_q_atm_key, q1h_h_atm_key, _ = ret1
                _, _, q2_q_atm_key = ret2

                frm_bnd_key = frozenset({q2_q_atm_key, q1h_h_atm_key})
                brk_bnd_key = frozenset({q1h_q_atm_key, q1h_h_atm_key})

                tra = trans.from_data(frm_bnd_keys=[frm_bnd_key],
                                      brk_bnd_keys=[brk_bnd_key])

                tras.append(tra)

                rct_idxs = rct_idxs_
                prd_idxs = prd_idxs_

<<<<<<< HEAD
    tras = tuple(tras)
    print ('tras test:', tras)
    print ('idxs test:', rct_idxs, prd_idxs)
    # import sys
    # sys.exit()
=======
    tras = tuple(set(tras))
>>>>>>> 6706d922
    return tras, rct_idxs, prd_idxs


def _partial_hydrogen_abstraction(qh_gra, q_gra):
    rets = []

    h_atm_key = max(atom_keys(q_gra)) + 1
    uns_atm_keys = unsaturated_atom_keys(q_gra)
    for atm_key in uns_atm_keys:
        q_gra_h = add_atom_explicit_hydrogen_keys(
            q_gra, {atm_key: [h_atm_key]})
        inv_atm_key_dct = full_isomorphism(q_gra_h, qh_gra)
        if inv_atm_key_dct:
            qh_q_atm_key = inv_atm_key_dct[atm_key]
            qh_h_atm_key = inv_atm_key_dct[h_atm_key]
            q_q_atm_key = atm_key
            rets.append((qh_q_atm_key, qh_h_atm_key, q_q_atm_key))

    return rets


def addition(rct_gras, prd_gras):
    """ find an addition transformation

    Additions are identified by joining an unsaturated site on one reactant to
    an unsaturated site on the other. If the result matches the products, this
    is an addition reaction.
    """
    _assert_is_valid_reagent_graph_list(rct_gras)
    _assert_is_valid_reagent_graph_list(prd_gras)

    tras = []
    rct_idxs = None
    prd_idxs = None

    if len(rct_gras) == 2 and len(prd_gras) == 1:
        x_gra, y_gra = rct_gras
        prd_gra, = prd_gras
        x_atm_keys = unsaturated_atom_keys(x_gra)
        y_atm_keys = unsaturated_atom_keys(y_gra)
        for x_atm_key, y_atm_key in itertools.product(x_atm_keys, y_atm_keys):
            xy_gra = add_bonds(
                union(x_gra, y_gra), [{x_atm_key, y_atm_key}])

            atm_key_dct = full_isomorphism(xy_gra, prd_gra)
            if atm_key_dct:
                tra = trans.from_data(frm_bnd_keys=[{x_atm_key, y_atm_key}],
                                      brk_bnd_keys=[])
                tras.append(tra)

                # sort the reactants so that the largest species is first
                rct_idxs = _argsort_reactants(rct_gras)
                prd_idxs = (0,)

    tras = tuple(tras)
    return tras, rct_idxs, prd_idxs


def beta_scission(rct_gras, prd_gras):
    """ find a beta scission transformation

    Implemented as the reverse of an addition reaction.
    """
    tras = []

    rev_tras, prd_idxs, rct_idxs = addition(prd_gras, rct_gras)
    if rev_tras:
        rct_gra = union_from_sequence(rct_gras)
        prd_gra = union_from_sequence(prd_gras)
        tras = [trans.reverse(tra, prd_gra, rct_gra) for tra in rev_tras]

    tras = tuple(set(tras))
    return tras, rct_idxs, prd_idxs


def elimination(rct_gras, prd_gras):
    """ find an elimination transformation

    Eliminations are identified by breaking two bonds from the reactant,
    forming three fragments. This will form one "central fragment" with two
    break sites and two "end fragments" with one break site each. If the
    central fragment plus the two end fragments, joined at their break sites,
    matches the products, this is an elimination reaction.
    """
    _assert_is_valid_reagent_graph_list(rct_gras)
    _assert_is_valid_reagent_graph_list(prd_gras)

    tras = []
    rct_idxs = None
    prd_idxs = None

    if len(rct_gras) == 1 and len(prd_gras) == 2:
        rct_gra, = rct_gras
        rct_bnd_keys = bond_keys(rct_gra)
        # Loop over pairs of bonds and break them. Then, if this forms three
        # fragments, join the two end fragments and compare the result to the
        # products.
        for brk_bnd_key1, brk_bnd_key2 in itertools.combinations(
                rct_bnd_keys, r=2):
            rct_gra_ = remove_bonds(rct_gra, [brk_bnd_key1, brk_bnd_key2])

            # Find the central fragment, which is the one connected to both
            # break sites. If there's a loop there may not be a central
            # fragment, in which case this function will return None.
            cent_frag_atm_keys = _central_fragment_atom_keys(
                rct_gra_, brk_bnd_key1, brk_bnd_key2)
            if cent_frag_atm_keys is not None:
                atm1_key, = brk_bnd_key1 - cent_frag_atm_keys
                atm2_key, = brk_bnd_key2 - cent_frag_atm_keys
                frm_bnd_key = frozenset({atm1_key, atm2_key})

                rct_gra_ = add_bonds(rct_gra_, [frm_bnd_key])

                prd_gra = union_from_sequence(prd_gras)
                atm_key_dct = full_isomorphism(rct_gra_, prd_gra)
                if atm_key_dct:
                    tra = trans.from_data(
                        frm_bnd_keys=[frm_bnd_key],
                        brk_bnd_keys=[brk_bnd_key1, brk_bnd_key2])
                    tras.append(tra)

                    rct_idxs = (0,)

                    cent_prd_atm_keys = frozenset(
                        map(atm_key_dct.__getitem__, cent_frag_atm_keys))

                    if cent_prd_atm_keys <= atom_keys(prd_gras[0]):
                        prd_idxs = (0, 1)
                    else:
                        assert cent_prd_atm_keys <= atom_keys(prd_gras[1])
                        prd_idxs = (1, 0)

    tras = tuple(tras)
    return tras, rct_idxs, prd_idxs


def _central_fragment_atom_keys(gra, brk_bnd_key1, brk_bnd_key2):
    """ Determine atom keys for the central fragment after breaking two bonds.

    The central fragment is the one connected to both break sites.  If there's
    a loop there may not be a central fragment, in which case this function
    will return None.
    """
    gras = connected_components(gra)
    atm_keys = None
    if len(gras) == 3:
        for atm_keys_ in map(atom_keys, gras):
            if (len(brk_bnd_key1 - atm_keys_) == 1 and
                    len(brk_bnd_key2 - atm_keys_) == 1):
                atm_keys = atm_keys_
    return atm_keys


def insertion(rct_gras, prd_gras):
    """ find a insertion transformation

    Implemented as the reverse of an elimination transformation.
    """
    tras = []

    rev_tras, prd_idxs, rct_idxs = elimination(prd_gras, rct_gras)
    if rev_tras:
        rct_gra = union_from_sequence(rct_gras)
        prd_gra = union_from_sequence(prd_gras)
        tras = [trans.reverse(tra, prd_gra, rct_gra) for tra in rev_tras]

    tras = tuple(set(tras))
    return tras, rct_idxs, prd_idxs


def substitution(rct_gras, prd_gras):
    """ find an substitution transformation

    Substitutions are identified by breaking one bond in the reactants and one
    bond from the products and checking for isomorphism.
    """
    _assert_is_valid_reagent_graph_list(rct_gras)
    _assert_is_valid_reagent_graph_list(prd_gras)

    tras = []
    rct_idxs = None
    prd_idxs = None

    if len(rct_gras) == 2 and len(prd_gras) == 2:
        rct_gra = union_from_sequence(rct_gras)
        prd_gra = union_from_sequence(prd_gras)

        rct_bnd_keys = bond_keys(rct_gra)
        prd_bnd_keys = bond_keys(prd_gra)
        for rct_bnd_key, prd_bnd_key in itertools.product(
                rct_bnd_keys, prd_bnd_keys):
            rct_gra_ = remove_bonds(rct_gra, [rct_bnd_key])
            prd_gra_ = remove_bonds(prd_gra, [prd_bnd_key])

            inv_atm_key_dct = full_isomorphism(prd_gra_, rct_gra_)
            if inv_atm_key_dct:
                brk_bnd_key = rct_bnd_key
                frm_bnd_key = frozenset(
                    map(inv_atm_key_dct.__getitem__, prd_bnd_key))

                tra = trans.from_data(
                    frm_bnd_keys=[frm_bnd_key],
                    brk_bnd_keys=[brk_bnd_key])
                tras.append(tra)

                rct_idxs = _argsort_reactants(rct_gras)
                prd_idxs = _argsort_reactants(prd_gras)

    tras = tuple(set(tras))
    return tras, rct_idxs, prd_idxs


REACTION_FINDER_DCT = {
    'HYDROGEN MIGRATION': hydrogen_migration,
    'HYDROGEN ABSTRACTION': hydrogen_abstraction,
    'ADDITION': addition,
    'BETA SCISSION': beta_scission,
    'ELIMINATION': elimination,
    'INSERTION': insertion,
    'SUBSTITUTION': substitution,
}


def classify(rct_gras, prd_gras):
    """ classify a reaction
    """
    rxn_type = None

    for rxn_type, rxn_finder in REACTION_FINDER_DCT.items():
        tras, rct_idxs, prd_idxs = rxn_finder(rct_gras, prd_gras)
        if tras:
            break

    if not tras:
        rxn_type = None

    return tras, rct_idxs, prd_idxs, rxn_type


def _assert_is_valid_reagent_graph_list(gras):
    gras_str = '\n---\n'.join(map(string, gras))
    assert _are_all_explicit(gras), (
        "Implicit hydrogens are not allowed here!\nGraphs:\n{}"
        .format(gras_str))
    assert _have_no_stereo_assignments(gras), (
        "Stereo assignments are not allowed here!\nGraphs:\n{}"
        .format(gras_str))
    assert _have_no_common_atom_keys(gras), (
        "Overlapping atom keys are not allowed here!\nGraphs:\n{}"
        .format(gras_str))


def _are_all_explicit(gras):
    return all(gra == explicit(gra) for gra in gras)


def _have_no_stereo_assignments(gras):
    return all(gra == without_stereo_parities(gra) for gra in gras)


def _have_no_common_atom_keys(gras):
    atm_keys = list(itertools.chain(*map(atom_keys, gras)))
    return len(atm_keys) == len(set(atm_keys))


def _argsort_reactants(gras):

    def __sort_value(args):
        _, gra = args
        val = (-heavy_atom_count(gra),
               -atom_count(gra),
               -electron_count(gra))
        return val

    idxs = tuple(idx for idx, gra in sorted(enumerate(gras), key=__sort_value))
    return idxs


if __name__ == '__main__':
    import automol

    RCT_ICHS = (
        automol.smiles.inchi('[O][O]'),
        automol.smiles.inchi('CC=CCC'),
    )
    PRD_ICHS1 = (
        automol.smiles.inchi('[O]O'),
        automol.smiles.inchi('[CH2]C=CCC'),
    )
    PRD_ICHS2 = (
        automol.smiles.inchi('[O]O'),
        automol.smiles.inchi('CC=C[CH]C'),
    )

    RCT_GRAS, _ = automol.graph.standard_keys_for_sequence([
        automol.graph.explicit(automol.inchi.graph(ich, no_stereo=True))
        for ich in RCT_ICHS
    ])
    PRD_GRAS1, _ = automol.graph.standard_keys_for_sequence([
        automol.graph.explicit(automol.inchi.graph(ich, no_stereo=True))
        for ich in PRD_ICHS1
    ])
    PRD_GRAS2, _ = automol.graph.standard_keys_for_sequence([
        automol.graph.explicit(automol.inchi.graph(ich, no_stereo=True))
        for ich in PRD_ICHS2
    ])

    TS1 = hydrogen_abstraction(RCT_GRAS, PRD_GRAS1)
    TS2 = hydrogen_abstraction(RCT_GRAS, PRD_GRAS2)
    print(TS1)
    print()
    print(TS2)<|MERGE_RESOLUTION|>--- conflicted
+++ resolved
@@ -124,15 +124,11 @@
                 rct_idxs = rct_idxs_
                 prd_idxs = prd_idxs_
 
-<<<<<<< HEAD
     tras = tuple(tras)
-    print ('tras test:', tras)
-    print ('idxs test:', rct_idxs, prd_idxs)
+    # print ('tras test:', tras)
+    # print ('idxs test:', rct_idxs, prd_idxs)
     # import sys
     # sys.exit()
-=======
-    tras = tuple(set(tras))
->>>>>>> 6706d922
     return tras, rct_idxs, prd_idxs
 
 
