""" test automol.reac
"""

import numpy
import automol
from automol.par import ReactionClass
# from automol.graph import ts

SUBSTITUTION_RXN_STR = """
reaction class: substitution
forward TS atoms:
  1: {symbol: O, implicit_hydrogen_valence: 0, stereo_parity: null}
  2: {symbol: C, implicit_hydrogen_valence: 0, stereo_parity: null}
  3: {symbol: H, implicit_hydrogen_valence: 0, stereo_parity: null}
  4: {symbol: X, implicit_hydrogen_valence: 0, stereo_parity: null}
  5: {symbol: H, implicit_hydrogen_valence: 0, stereo_parity: null}
  6: {symbol: H, implicit_hydrogen_valence: 0, stereo_parity: null}
  7: {symbol: H, implicit_hydrogen_valence: 0, stereo_parity: null}
  8: {symbol: C, implicit_hydrogen_valence: 0, stereo_parity: null}
  9: {symbol: C, implicit_hydrogen_valence: 0, stereo_parity: null}
  10: {symbol: H, implicit_hydrogen_valence: 0, stereo_parity: null}
  11: {symbol: H, implicit_hydrogen_valence: 0, stereo_parity: null}
  12: {symbol: H, implicit_hydrogen_valence: 0, stereo_parity: null}
  13: {symbol: H, implicit_hydrogen_valence: 0, stereo_parity: null}
  14: {symbol: H, implicit_hydrogen_valence: 0, stereo_parity: null}
forward TS bonds:
  1-2: {order: 0.9, stereo_parity: null}
  1-3: {order: 1, stereo_parity: null}
  2-4: {order: 0, stereo_parity: null}
  2-5: {order: 1, stereo_parity: null}
  2-6: {order: 1, stereo_parity: null}
  2-7: {order: 1, stereo_parity: null}
  2-8: {order: 0.1, stereo_parity: null}
  8-9: {order: 1, stereo_parity: null}
  8-10: {order: 1, stereo_parity: null}
  8-11: {order: 1, stereo_parity: null}
  9-12: {order: 1, stereo_parity: null}
  9-13: {order: 1, stereo_parity: null}
  9-14: {order: 1, stereo_parity: null}
reactants keys:
- [1, 2, 3, 4, 5, 6, 7]
- [8, 9, 10, 11, 12, 13, 14]
backward TS atoms:
  1: {symbol: C, implicit_hydrogen_valence: 0, stereo_parity: null}
  2: {symbol: C, implicit_hydrogen_valence: 0, stereo_parity: null}
  3: {symbol: C, implicit_hydrogen_valence: 0, stereo_parity: null}
  4: {symbol: H, implicit_hydrogen_valence: 0, stereo_parity: null}
  5: {symbol: H, implicit_hydrogen_valence: 0, stereo_parity: null}
  6: {symbol: H, implicit_hydrogen_valence: 0, stereo_parity: null}
  7: {symbol: H, implicit_hydrogen_valence: 0, stereo_parity: null}
  8: {symbol: H, implicit_hydrogen_valence: 0, stereo_parity: null}
  9: {symbol: H, implicit_hydrogen_valence: 0, stereo_parity: null}
  10: {symbol: H, implicit_hydrogen_valence: 0, stereo_parity: null}
  11: {symbol: H, implicit_hydrogen_valence: 0, stereo_parity: null}
  12: {symbol: O, implicit_hydrogen_valence: 0, stereo_parity: null}
  13: {symbol: H, implicit_hydrogen_valence: 0, stereo_parity: null}
backward TS bonds:
  1-3: {order: 0.9, stereo_parity: null}
  1-4: {order: 1, stereo_parity: null}
  1-5: {order: 1, stereo_parity: null}
  1-6: {order: 1, stereo_parity: null}
  1-12: {order: 0.1, stereo_parity: null}
  2-3: {order: 1, stereo_parity: null}
  2-7: {order: 1, stereo_parity: null}
  2-8: {order: 1, stereo_parity: null}
  2-9: {order: 1, stereo_parity: null}
  3-10: {order: 1, stereo_parity: null}
  3-11: {order: 1, stereo_parity: null}
  12-13: {order: 1, stereo_parity: null}
products keys:
- [1, 2, 3, 4, 5, 6, 7, 8, 9, 10, 11]
- [12, 13]
"""

MIGRATION_RXN_STR = """
reaction class: hydrogen migration
forward TS atoms:
  1: {symbol: C, implicit_hydrogen_valence: 0, stereo_parity: null}
  2: {symbol: O, implicit_hydrogen_valence: 0, stereo_parity: null}
  3: {symbol: H, implicit_hydrogen_valence: 0, stereo_parity: null}
  4: {symbol: H, implicit_hydrogen_valence: 0, stereo_parity: null}
  5: {symbol: O, implicit_hydrogen_valence: 0, stereo_parity: null}
  6: {symbol: H, implicit_hydrogen_valence: 0, stereo_parity: null}
  7: {symbol: C, implicit_hydrogen_valence: 0, stereo_parity: null}
  8: {symbol: C, implicit_hydrogen_valence: 0, stereo_parity: null}
  9: {symbol: H, implicit_hydrogen_valence: 0, stereo_parity: null}
  10: {symbol: H, implicit_hydrogen_valence: 0, stereo_parity: null}
  11: {symbol: H, implicit_hydrogen_valence: 0, stereo_parity: null}
  12: {symbol: H, implicit_hydrogen_valence: 0, stereo_parity: null}
forward TS bonds:
  1-2: {order: 1, stereo_parity: null}
  1-3: {order: 1, stereo_parity: null}
  1-4: {order: 1, stereo_parity: null}
  1-7: {order: 1, stereo_parity: null}
  2-5: {order: 1, stereo_parity: null}
  5-6: {order: 0.1, stereo_parity: null}
  6-7: {order: 0.9, stereo_parity: null}
  7-8: {order: 1, stereo_parity: null}
  7-9: {order: 1, stereo_parity: null}
  8-10: {order: 1, stereo_parity: null}
  8-11: {order: 1, stereo_parity: null}
  8-12: {order: 1, stereo_parity: null}
reactants keys:
- [1, 2, 3, 4, 5, 6, 7, 8, 9, 10, 11, 12]
backward TS atoms:
  1: {symbol: C, implicit_hydrogen_valence: 0, stereo_parity: null}
  2: {symbol: C, implicit_hydrogen_valence: 0, stereo_parity: null}
  3: {symbol: C, implicit_hydrogen_valence: 0, stereo_parity: null}
  4: {symbol: O, implicit_hydrogen_valence: 0, stereo_parity: null}
  5: {symbol: O, implicit_hydrogen_valence: 0, stereo_parity: null}
  6: {symbol: H, implicit_hydrogen_valence: 0, stereo_parity: null}
  7: {symbol: H, implicit_hydrogen_valence: 0, stereo_parity: null}
  8: {symbol: H, implicit_hydrogen_valence: 0, stereo_parity: null}
  9: {symbol: H, implicit_hydrogen_valence: 0, stereo_parity: null}
  10: {symbol: H, implicit_hydrogen_valence: 0, stereo_parity: null}
  11: {symbol: H, implicit_hydrogen_valence: 0, stereo_parity: null}
  12: {symbol: H, implicit_hydrogen_valence: 0, stereo_parity: null}
backward TS bonds:
  1-2: {order: 1, stereo_parity: null}
  1-6: {order: 1, stereo_parity: null}
  1-7: {order: 1, stereo_parity: null}
  1-8: {order: 1, stereo_parity: null}
  2-3: {order: 1, stereo_parity: null}
  2-9: {order: 1, stereo_parity: null}
  2-12: {order: 0.1, stereo_parity: null}
  3-5: {order: 1, stereo_parity: null}
  3-10: {order: 1, stereo_parity: null}
  3-11: {order: 1, stereo_parity: null}
  4-5: {order: 1, stereo_parity: null}
  4-12: {order: 0.9, stereo_parity: null}
products keys:
- [1, 2, 3, 4, 5, 6, 7, 8, 9, 10, 11, 12]
"""

# ZMA Bank
C4H10_ZMA = automol.geom.zmatrix(
    automol.inchi.geometry(automol.smiles.inchi('CCCC')))
OH_ZMA = automol.geom.zmatrix(
    automol.inchi.geometry(automol.smiles.inchi('[OH]')))
H_ZMA = automol.geom.zmatrix(
    automol.inchi.geometry(automol.smiles.inchi('[H]')))
CCCCCH2_ZMA = automol.geom.zmatrix(
    automol.inchi.geometry(automol.smiles.inchi('CCCC[CH2]')))
CH2CCH2_ZMA = automol.geom.zmatrix(
    automol.inchi.geometry(automol.smiles.inchi('C=C=C')))
CH3CH2CH2O_ZMA = automol.geom.zmatrix(
    automol.inchi.geometry(automol.smiles.inchi('CCC[O]')))


def test__reac__string():
    """ test reac.string
    """
    rxn_str = SUBSTITUTION_RXN_STR
    rxn = automol.reac.from_string(rxn_str)
    assert automol.reac.string(rxn).strip() == rxn_str.strip()


def test__reac__forming_bond_keys():
    """ test reac.forming_bond_keys
    """
    rxn = automol.reac.from_string(SUBSTITUTION_RXN_STR)
    assert (automol.reac.forming_bond_keys(rxn) ==
            frozenset({frozenset({1, 7})}))
    assert (automol.reac.forming_bond_keys(rxn, rev=True) ==
            frozenset({frozenset({0, 11})}))


def test__reac__breaking_bond_keys():
    """ test reac.breaking_bond_keys
    """
    rxn = automol.reac.from_string(SUBSTITUTION_RXN_STR)
    assert (automol.reac.breaking_bond_keys(rxn) ==
            frozenset({frozenset({0, 1})}))
    assert (automol.reac.breaking_bond_keys(rxn, rev=True) ==
            frozenset({frozenset({0, 2})}))


def test__reac__forming_rings_atom_keys():
    """ test reac.forming_rings_atom_keys
    """
    rxn = automol.reac.from_string(MIGRATION_RXN_STR)
    assert automol.reac.forming_rings_atom_keys(rxn) == (
        (0, 1, 4, 5, 6),
    )
    assert automol.reac.forming_rings_atom_keys(rxn, rev=True) == (
        (1, 2, 4, 3, 11),
    )


def test__reac__forming_rings_bond_keys():
    """ test reac.forming_rings_bond_keys
    """
    rxn = automol.reac.from_string(MIGRATION_RXN_STR)
    assert automol.reac.forming_rings_bond_keys(rxn) == (
        frozenset({frozenset({1, 4}), frozenset({0, 6}), frozenset({4, 5}),
                   frozenset({0, 1}), frozenset({5, 6})}),
    )
    assert automol.reac.forming_rings_bond_keys(rxn, rev=True) == (
        frozenset({frozenset({3, 4}), frozenset({1, 2}), frozenset({1, 11}),
                   frozenset({2, 4}), frozenset({11, 3})}),
    )


def test__reac__breaking_rings_atom_keys():
    """ test reac.breaking_rings_atom_keys
    """
    rxn = automol.reac.from_string(MIGRATION_RXN_STR)
    assert automol.reac.breaking_rings_atom_keys(rxn) == (
        (0, 1, 4, 5, 6),
    )
    assert automol.reac.breaking_rings_atom_keys(rxn, rev=True) == (
        (1, 2, 4, 3, 11),
    )


def test__reac__breaking_rings_bond_keys():
    """ test reac.breaking_rings_bond_keys
    """
    rxn = automol.reac.from_string(MIGRATION_RXN_STR)
    assert automol.reac.breaking_rings_bond_keys(rxn) == (
        frozenset({frozenset({1, 4}), frozenset({0, 6}), frozenset({4, 5}),
                   frozenset({0, 1}), frozenset({5, 6})}),
    )
    assert automol.reac.breaking_rings_bond_keys(rxn, rev=True) == (
        frozenset({frozenset({3, 4}), frozenset({1, 2}), frozenset({1, 11}),
                   frozenset({2, 4}), frozenset({11, 3})}),
    )


def test__reac__reactant_graphs():
    """ test reac.reactant_graphs
    """
    rxn = automol.reac.from_string(SUBSTITUTION_RXN_STR)
    assert automol.reac.reactant_graphs(rxn) == (
        ({0: ('O', 0, None), 1: ('C', 0, None), 2: ('H', 0, None),
          3: ('X', 0, None), 4: ('H', 0, None), 5: ('H', 0, None),
          6: ('H', 0, None)},
         {frozenset({1, 4}): (1, None), frozenset({0, 1}): (1, None),
          frozenset({0, 2}): (1, None), frozenset({1, 5}): (1, None),
          frozenset({1, 6}): (1, None), frozenset({1, 3}): (0, None)}),
        ({7: ('C', 0, None), 8: ('C', 0, None), 9: ('H', 0, None),
          10: ('H', 0, None), 11: ('H', 0, None), 12: ('H', 0, None),
          13: ('H', 0, None)},
         {frozenset({8, 11}): (1, None), frozenset({10, 7}): (1, None),
          frozenset({9, 7}): (1, None), frozenset({8, 7}): (1, None),
          frozenset({8, 13}): (1, None), frozenset({8, 12}): (1, None)})
    )


def test__reac__product_graphs():
    """ test reac.product_graphs
    """
    rxn = automol.reac.from_string(SUBSTITUTION_RXN_STR)
    assert automol.reac.product_graphs(rxn) == (
        ({0: ('C', 0, None), 1: ('C', 0, None), 2: ('C', 0, None),
          3: ('H', 0, None), 4: ('H', 0, None), 5: ('H', 0, None),
          6: ('H', 0, None), 7: ('H', 0, None), 8: ('H', 0, None),
          9: ('H', 0, None), 10: ('H', 0, None)},
         {frozenset({1, 7}): (1, None), frozenset({10, 2}): (1, None),
          frozenset({1, 2}): (1, None), frozenset({0, 3}): (1, None),
          frozenset({0, 2}): (1, None), frozenset({0, 4}): (1, None),
          frozenset({0, 5}): (1, None), frozenset({8, 1}): (1, None),
          frozenset({1, 6}): (1, None), frozenset({9, 2}): (1, None)}),
        ({11: ('O', 0, None), 12: ('H', 0, None)},
         {frozenset({11, 12}): (1, None)})
    )


def test__reac__reagents_graph():
    """ test reac.reactants_graph
        test products_graph
    """
    rxn = automol.reac.from_string(SUBSTITUTION_RXN_STR)

    rcts_gra = automol.reac.reactants_graph(rxn)
    prds_gra = automol.reac.products_graph(rxn)

    assert rcts_gra == (
        {0: ('O', 0, None), 1: ('C', 0, None), 2: ('H', 0, None),
         3: ('X', 0, None), 4: ('H', 0, None), 5: ('H', 0, None),
         6: ('H', 0, None), 7: ('C', 0, None), 8: ('C', 0, None),
         9: ('H', 0, None), 10: ('H', 0, None), 11: ('H', 0, None),
         12: ('H', 0, None), 13: ('H', 0, None)},
        {frozenset({1, 4}): (1, None), frozenset({8, 11}): (1, None),
         frozenset({10, 7}): (1, None), frozenset({0, 1}): (1, None),
         frozenset({0, 2}): (1, None), frozenset({9, 7}): (1, None),
         frozenset({8, 7}): (1, None), frozenset({1, 5}): (1, None),
         frozenset({8, 13}): (1, None), frozenset({1, 6}): (1, None),
         frozenset({1, 3}): (0, None), frozenset({8, 12}): (1, None)}
    )

    assert prds_gra == (
        {0: ('C', 0, None), 1: ('C', 0, None), 2: ('C', 0, None),
         3: ('H', 0, None), 4: ('H', 0, None), 5: ('H', 0, None),
         6: ('H', 0, None), 7: ('H', 0, None), 8: ('H', 0, None),
         9: ('H', 0, None), 10: ('H', 0, None), 11: ('O', 0, None),
         12: ('H', 0, None)},
        {frozenset({1, 7}): (1, None), frozenset({10, 2}): (1, None),
         frozenset({1, 2}): (1, None), frozenset({0, 3}): (1, None),
         frozenset({11, 12}): (1, None), frozenset({0, 2}): (1, None),
         frozenset({0, 4}): (1, None), frozenset({0, 5}): (1, None),
         frozenset({8, 1}): (1, None), frozenset({1, 6}): (1, None),
         frozenset({9, 2}): (1, None)})

    assert prds_gra == automol.reac.reactants_graph(rxn, rev=True)


def test__reac__hydrogen_migration():
    """ test hydrogen migration functionality
    """

    rct_smis = ['CCCO[O]']
    prd_smis = ['C[CH]COO']
    rxn_objs = automol.reac.rxn_objs_from_smiles(rct_smis, prd_smis)

    ref_scan_names = ('R2',)
    ref_constraint_dct = {'R1': 2.65}
    ref_scan_grid = (numpy.array([
       3.77945225, 3.66829189, 3.55713153, 3.44597117, 3.33481081,
       3.22365045, 3.11249009, 3.00132973, 2.89016937, 2.77900901,
       2.66784865, 2.55668829, 2.44552793, 2.33436757, 2.22320721,
       2.11204685, 2.00088649, 1.88972613]),)
    ref_update_guess = True
    ref_tors_names = {'D9'}
    ref_tors_symms = [3]

    assert len(rxn_objs) == 1

    _check_reaction(rxn_objs[0], ReactionClass.Typ.HYDROGEN_MIGRATION,
                    False,
                    ref_scan_names, ref_constraint_dct,
                    ref_scan_grid, ref_update_guess,
                    ref_tors_names, ref_tors_symms)


def test__reac__2ts_hydrogen_migration():
    """ test hydrogen migration functionality

        EXPAND OT GET ALL OF THE STUFF NEEDED
    """

    rct_smis = ['CCC[CH2]']
    prd_smis = ['CC[CH]C']

    rxn_objs = automol.reac.rxn_objs_from_smiles(rct_smis, prd_smis)

    # Ensure there are two objects
    assert len(rxn_objs) == 2

    # Deal with rxn object 1
    rxn1, ts_geo1, _, _ = rxn_objs[0]
    assert rxn1.class_ == ReactionClass.Typ.HYDROGEN_MIGRATION
    zma1, zma_keys1, dummy_key_dct1 = automol.reac.ts_zmatrix(rxn1, ts_geo1)
    zrxn1 = automol.reac.relabel_for_zmatrix(rxn1, zma_keys1, dummy_key_dct1)
    print(zrxn1)

    bnd_keys1 = automol.reac.rotational_bond_keys(zrxn1)
    names1 = {
        automol.zmat.torsion_coordinate_name(zma1, *k) for k in bnd_keys1}
    print(names1)

    scan_name1 = automol.reac.scan_coordinate(zrxn1, zma1)
    const_names1 = automol.reac.constraint_coordinates(zrxn1, zma1)
    print(scan_name1)
    print(const_names1)

    # Deal with rxn object 2
    rxn2, ts_geo2, _, _ = rxn_objs[1]
    assert rxn2.class_ == ReactionClass.Typ.HYDROGEN_MIGRATION
    zma2, zma_keys2, dummy_key_dct2 = automol.reac.ts_zmatrix(rxn2, ts_geo2)
    zrxn2 = automol.reac.relabel_for_zmatrix(rxn2, zma_keys2, dummy_key_dct2)

    bnd_keys2 = automol.reac.rotational_bond_keys(zrxn2)
    names2 = {
        automol.zmat.torsion_coordinate_name(zma2, *k) for k in bnd_keys2}
    print(names2)

    scan_name2 = automol.reac.scan_coordinate(zrxn2, zma2)
    const_names2 = automol.reac.constraint_coordinates(zrxn2, zma2)
    print(scan_name2)
    print(const_names2)


def test__reac__beta_scission():
    """ test beta scission functionality
    """

    rct_smis = ['CCCO[O]']
    prd_smis = ['[O][O]', 'CC[CH2]']
    rxn_objs = automol.reac.rxn_objs_from_smiles(rct_smis, prd_smis)

    ref_scan_names = ('R8',)
    ref_constraint_dct = None
    ref_scan_grid = (numpy.array([
        2.89128097, 2.99303546, 3.09478994, 3.19654442, 3.29829891,
        3.40005339, 3.50180787, 3.60356236, 3.70531684, 3.80707133,
        3.90882581, 4.01058029, 4.11233478, 4.21408926]),)
    ref_update_guess = False
    ref_tors_names = {'D11', 'D5', 'D8'}
    ref_tors_symms = [3, 1, 1]

    assert len(rxn_objs) == 1

    _check_reaction(rxn_objs[0], ReactionClass.Typ.BETA_SCISSION,
                    False,
                    ref_scan_names, ref_constraint_dct,
                    ref_scan_grid, ref_update_guess,
                    ref_tors_names, ref_tors_symms)


def test__reac__ring_forming_scission():
    """ test ring-forming scission functionality
    """

    rct_smis = ['[CH2]CCCOO']
    prd_smis = ['C1CCCO1', '[OH]']
    rxn_objs = automol.reac.rxn_objs_from_smiles(rct_smis, prd_smis)

    ref_scan_names = ('R13',)
    ref_constraint_dct = {'A4': 1.85, 'A7': 2.15, 'A10': 1.91,
                          'D7': 6.28, 'D10': 0.01, 'D13': 3.15}
    ref_scan_grid = ((
        2.834589188186742, 3.0235618007325247, 3.212534413278308,
        3.4015070258240905, 3.590479638369873, 3.7794522509156563,
        3.968424863461439),)
    ref_update_guess = False
    ref_tors_names = {'D14'}
    ref_tors_symms = [1]

    assert len(rxn_objs) == 1

    _check_reaction(rxn_objs[0], ReactionClass.Typ.RING_FORM_SCISSION,
                    False,
                    ref_scan_names, ref_constraint_dct,
                    ref_scan_grid, ref_update_guess,
                    ref_tors_names, ref_tors_symms)


# # Test is breaking -- scan grids don't match
# def test__reac__elimination():
#     """ test elimination functionality
#     """
#
#     rct_smis = ['CCCCO[O]']
#     prd_smis = ['CCC=C', 'O[O]']
#     rxn_objs = automol.reac.rxn_objs_from_smiles(rct_smis, prd_smis)
#
#     ref_scan_names = ('R2', 'R3')
#     ref_constraint_dct = None
#     ref_scan_grid = (
#         numpy.array([
#             3.77045681, 4.09440986, 4.41836291, 4.74231596, 5.06626901,
#             5.39022206, 5.71417511, 6.03812816]),
#         numpy.array([3.35680094, 4.07101391, 4.78522687, 5.49943984]))
#     ref_update_guess = False
#     ref_tors_names = {'D9'}
#     ref_tors_symms = [3]
#
#     assert len(rxn_objs) == 1
#
#     _check_reaction(rxn_objs[0], ReactionClass.Typ.ELIMINATION,
#                     False,
#                     ref_scan_names, ref_constraint_dct,
#                     ref_scan_grid, ref_update_guess,
#                     ref_tors_names, ref_tors_symms)
#
#     # Extra test cases:
#     rxn_smis_lst = [
#         # # HONO elim.; use dbl bnd to make the forming bond in TS
#         # (['CCCON(=O)=O'], ['CCC=O', 'N(=O)O']),
#         # # CH2 elim.; 3-member ring in TS (forms C-C, not C-H as it should?)
#         # (['CCC'], ['CC', '[CH2]']),
#         # # H2 elim.; 3-member ring in TS
#         # (['C=O'], ['[C-]#[O+]', '[HH]'])
#     ]
#     for rct_smis, prd_smis in rxn_smis_lst:
#         print('\n\nRXN ID FOR', rct_smis, prd_smis)
#         rxn_objs = automol.reac.rxn_objs_from_smiles(rct_smis, prd_smis)
#         print(rxn_objs)
#         assert len(rxn_objs) == 1
#         _check_reaction(rxn_objs[0], ReactionClass.Typ.ELIMINATION, False)


def test__reac__hydrogen_abstraction():
    """ test hydrogen abstraction functionality
    """

    rct_smis = ['CCO', '[CH3]']
    prd_smis = ['[CH2]CO', 'C']
    rxn_objs = automol.reac.rxn_objs_from_smiles(rct_smis, prd_smis)

    ref_scan_names = ('R10',)
    ref_constraint_dct = None
    ref_scan_grid = (numpy.array([
        2.24877409, 2.49173888, 2.73470366, 2.97766845, 3.22063324,
        3.46359803, 3.70656281, 3.9495276]),)
    ref_update_guess = False
    ref_tors_names = {'D3', 'D11', 'D6'}
    ref_tors_symms = [1, 1, 3]

    assert len(rxn_objs) == 1

    _check_reaction(rxn_objs[0], ReactionClass.Typ.HYDROGEN_ABSTRACTION,
                    False,
                    ref_scan_names, ref_constraint_dct,
                    ref_scan_grid, ref_update_guess,
                    ref_tors_names, ref_tors_symms)

    # Extra test cases:
    rxn_smis_lst = [
        # (['C(C)(C)C', '[OH]'], ['[C](C)(C)C', 'O']),
        # (['C', '[H]'], ['[CH3]', '[H][H]']),
        # (['C', '[OH]'], ['[CH3]', 'O']),
        # (['CC', '[H]'], ['C[CH2]', '[H][H]']),
        (['CCCC', '[OH]'], ['CCC[CH2]', 'O']),
        (['CCCC', '[OH]'], ['CC[CH]C', 'O']),
    ]
    for rct_smis, prd_smis in rxn_smis_lst:
        rxn_objs = automol.reac.rxn_objs_from_smiles(rct_smis, prd_smis)
        assert len(rxn_objs) == 1
        _check_reaction(
            rxn_objs[0], ReactionClass.Typ.HYDROGEN_ABSTRACTION, False)


def test__reac__sigma_hydrogen_abstraction():
    """ test sigma hydrogen abstraction functionality
    """

    rct_smis = ['CCO', 'C#[C]']
    prd_smis = ['CC[O]', 'C#C']
    rxn_objs = automol.reac.rxn_objs_from_smiles(rct_smis, prd_smis)

    ref_scan_names = ('R10',)
    ref_constraint_dct = None
    ref_scan_grid = (numpy.array([
        2.24877409, 2.49173888, 2.73470366, 2.97766845, 3.22063324,
        3.46359803, 3.70656281, 3.9495276]),)
    ref_update_guess = False
    ref_tors_names = {'D8', 'D5'}
    ref_tors_symms = [3, 1]

    assert len(rxn_objs) == 1

    _check_reaction(rxn_objs[0], ReactionClass.Typ.HYDROGEN_ABSTRACTION,
                    False,
                    ref_scan_names, ref_constraint_dct,
                    ref_scan_grid, ref_update_guess,
                    ref_tors_names, ref_tors_symms)


def test__reac__addition():
    """ test addition functionality
    """

    rct_smis = ['CC[CH2]', '[O][O]']
    prd_smis = ['CCCO[O]']
    rxn_objs = automol.reac.rxn_objs_from_smiles(rct_smis, prd_smis)

    ref_scan_names = ('R10',)
    ref_constraint_dct = None
    ref_scan_grid = (numpy.array([
        2.89128097, 2.94128097, 2.99628097, 3.05678097, 3.12333097,
        3.19653597, 3.27706147, 3.36563952, 3.46307538, 3.57025482,
        3.6881522, 3.81783933, 3.96049516, 4.11741658, 4.29003014]),)
    ref_update_guess = False
    ref_tors_names = {'D7', 'D11', 'D4'}
    ref_tors_symms = [1, 1, 3]

    assert len(rxn_objs) == 1

    _check_reaction(rxn_objs[0], ReactionClass.Typ.ADDITION,
                    False,
                    ref_scan_names, ref_constraint_dct,
                    ref_scan_grid, ref_update_guess,
                    ref_tors_names, ref_tors_symms)

    # Extra test cases:
    rxn_smis_lst = [
        (['C=CCCCCCC', '[CH2]C'], ['CCC[CH]CCCCCC']),
    ]
    for rct_smis, prd_smis in rxn_smis_lst:
        rxn_objs = automol.reac.rxn_objs_from_smiles(rct_smis, prd_smis)
        assert len(rxn_objs) == 1
        _check_reaction(rxn_objs[0], ReactionClass.Typ.ADDITION, False)


def test__reac__radrad_addition():
    """ test addition functionality
    """

    rct_smis = ['CC[CH2]', '[H]']
    prd_smis = ['CCC']

    rxn_objs = automol.reac.rxn_objs_from_smiles(rct_smis, prd_smis)
    ref_scan_names = ('R10',)
    ref_constraint_dct = None
    ref_scan_grid = None
    ref_update_guess = True
    ref_tors_names = {'D7', 'D4'}
    ref_tors_symms = [3, 3]

    assert len(rxn_objs) == 1

    _check_reaction(rxn_objs[0], ReactionClass.Typ.ADDITION,
                    True,
                    ref_scan_names, ref_constraint_dct,
                    ref_scan_grid, ref_update_guess,
                    ref_tors_names, ref_tors_symms)

    # # Extra test cases:
    # rxn_smis_lst = [
    #     (['[H]', '[OH]'], ['O']),
    #     (['[CH3]', '[OH]'], ['CO']),
    # ]
    # for rct_smis, prd_smis in rxn_smis_lst:
    #     rxn_objs = automol.reac.rxn_objs_from_smiles(rct_smis, prd_smis)
    #     assert len(rxn_objs) == 1
    #     _check_reaction(rxn_objs[0], ReactionClass.Typ.ADDITION, False)


def __reac__isc_addition():
    """ test addition functionality
    """

    rct_smis = ['N#N', '[O]']
    prd_smis = ['[N-]=[N+]=O']

    rxn_objs = automol.reac.rxn_objs_from_smiles(rct_smis, prd_smis)
    assert len(rxn_objs) == 1

    # z-matrix build dies
    # _check_reaction(rxn_objs[0], ReactionClass.Typ.ADDITION)


def test__reac__radrad_hydrogen_abstraction():
    """ test addition functionality
    """

    rct_smis = ['CCC', '[H]']
    prd_smis = ['CC[CH2]', '[HH]']
    rxn_objs = automol.reac.rxn_objs_from_smiles(rct_smis, prd_smis)

    ref_scan_names = ('R12',)
    ref_constraint_dct = None
    ref_scan_grid = None
    ref_update_guess = True
    ref_tors_names = {'D8', 'D5'}
    ref_tors_symms = [3, 1]

    assert len(rxn_objs) == 1

    _check_reaction(rxn_objs[0], ReactionClass.Typ.HYDROGEN_ABSTRACTION,
                    True,
                    ref_scan_names, ref_constraint_dct,
                    ref_scan_grid, ref_update_guess,
                    ref_tors_names, ref_tors_symms)


def __reac__insertion():
    """ test insertion functionality
    """

    rct_smis = ['CC=C', 'O[O]']
    prd_smis = ['CCCO[O]']
    rxn_objs = automol.reac.rxn_objs_from_smiles(rct_smis, prd_smis)

    ref_scan_names = ('R3',)
    ref_constraint_dct = None
    ref_scan_grid = (numpy.array([
        2.05980148, 2.23617592, 2.41255035, 2.58892479, 2.76529923,
        2.94167367, 3.11804811, 3.29442255, 3.47079698, 3.64717142,
        3.82354586, 3.9999203, 4.17629474, 4.35266918, 4.52904361,
        4.70541805]),)
    ref_update_guess = False
    ref_tors_names = {'D9'}
    ref_tors_symms = [3]

    assert len(rxn_objs) == 1

    _check_reaction(rxn_objs[0], ReactionClass.Typ.INSERTION,
                    False,
                    ref_scan_names, ref_constraint_dct,
                    ref_scan_grid, ref_update_guess,
                    ref_tors_names, ref_tors_symms)

    # Extra test cases:
    rxn_smis_lst = [
        (['CC', '[CH2]'], ['CCC']),
    ]
    for rct_smis, prd_smis in rxn_smis_lst:
        rxn_objs = automol.reac.rxn_objs_from_smiles(rct_smis, prd_smis)
        assert len(rxn_objs) == 1
        _check_reaction(rxn_objs[0], ReactionClass.Typ.INSERTION, False)


def test__reac__substitution():
    """ test substitution functionality
    """

    rct_smis = ['CO', '[CH2]C']
    prd_smis = ['CCC', '[OH]']
    rxn_objs = automol.reac.rxn_objs_from_smiles(rct_smis, prd_smis)

    ref_scan_names = ('R7',)
    ref_constraint_dct = None
    ref_scan_grid = (numpy.array([
        2.91017823, 3.1136872, 3.31719617, 3.52070514, 3.7242141,
        3.92772307, 4.13123204, 4.334741, 4.53824997, 4.74175894,
        4.94526791, 5.14877687, 5.35228584, 5.55579481]),)
    ref_scan_grid = ()
    ref_update_guess = False
    ref_tors_names = {'D8', 'D3', 'D11'}
    ref_tors_symms = [1, 1, 3]

    assert len(rxn_objs) == 1

    _check_reaction(rxn_objs[0], ReactionClass.Typ.SUBSTITUTION,
                    False,
                    ref_scan_names, ref_constraint_dct,
                    ref_scan_grid, ref_update_guess,
                    ref_tors_names, ref_tors_symms)

    # Extra test cases:
    rxn_smis_lst = [
        (['OO', '[H]'], ['O', '[OH]']),
    ]
    for rct_smis, prd_smis in rxn_smis_lst:
        rxn_objs = automol.reac.rxn_objs_from_smiles(rct_smis, prd_smis)
        assert len(rxn_objs) == 1
        _check_reaction(rxn_objs[0], ReactionClass.Typ.SUBSTITUTION, False)


def test__reac_util():
    """ test if the internal converter in the reac.util functions work
    """

    rct_smis = ['CC', '[H]']
    prd_smis = ['C[CH2]', '[HH]']

    rxn_objs = automol.reac.rxn_objs_from_smiles(
        rct_smis, prd_smis)
    rxn, geo, _, _ = rxn_objs[0]
    _, zma_keys1, dummy_key_dct1 = automol.reac.ts_zmatrix(rxn, geo)
    zrxn1 = automol.reac.relabel_for_zmatrix(rxn, zma_keys1, dummy_key_dct1)

    zrxn_objs = automol.reac.rxn_objs_from_smiles(
        rct_smis, prd_smis, indexing='zma')
    zrxn2, _, _, _ = zrxn_objs[0]

    assert zrxn1 == zrxn2


def test__mult():
    """ test automol.mult.ts.high
        test automol.mult.ts.low
        test automol.mult.spin
    """

    rct_muls = (2, 2)
    prd_muls1 = (1, 1)
    prd_muls2 = (3, 1)
    assert automol.mult.ts.low(rct_muls, prd_muls1) == 1
    assert automol.mult.ts.high(rct_muls, prd_muls2) == 3

    mult = 3
    assert automol.mult.spin(mult) == 2


def test__stereo():
    """ test stereo functionality
    """

    # example 1
    rct_smis = ['FC=C(C(O)F)C(O)F', '[OH]']
    prd_smis = ['FC(O)[C](C(O)F)C(O)F']

    rxn_objs = automol.reac.rxn_objs_from_smiles(rct_smis, prd_smis)
    rxn, _, rct_geos, prd_geos = rxn_objs[0]

    # Complete stereo expansion for the reaction
    srxns = automol.reac.expand_stereo(rxn)
    print(len(srxns))
    assert len(srxns) == 12
    print("Complete stereo expansion for the reaction:")
    for srxn in srxns:
        rct_gras = automol.reac.reactant_graphs(srxn)
        prd_gras = automol.reac.product_graphs(srxn)
        rct_ichs = list(map(automol.graph.inchi, rct_gras))
        prd_ichs = list(map(automol.graph.inchi, prd_gras))
        print(rct_ichs)
        print(prd_ichs)
        print()

    # Assign reactant and product stereo from geometries.
    srxn = automol.reac.add_stereo_from_geometries(rxn, rct_geos, prd_geos)
    # Note that the original stereo assignments from the product geometries
    # could be inconsistent with the reactant stereo assignments.
    print('Consistent?', automol.reac.is_stereo_consistent(srxn))

    # Add stereo from geometries and expand stereo possibilities consistent
    # with the reactants.
    srxns = automol.reac.expand_product_stereo(srxn)
    print(len(srxns))
    assert len(srxns) == 2
    print("Product expansion for reactant geometry stereo assignments:")
    for srxn in srxns:
        rct_gras = automol.reac.reactant_graphs(srxn)
        prd_gras = automol.reac.product_graphs(srxn)
        rct_ichs = list(map(automol.graph.inchi, rct_gras))
        prd_ichs = list(map(automol.graph.inchi, prd_gras))
        print(rct_ichs)
        print(prd_ichs)
        print()

    # example 2
    rct_smis = ['FC=CC=CF', '[OH]']
    prd_smis = ['FC=C[CH]C(O)F']
    print("Reaction:", rct_smis, "=>", prd_smis)

    rxn_objs = automol.reac.rxn_objs_from_smiles(rct_smis, prd_smis)
    rxn, _, rct_geos, prd_geos = rxn_objs[0]

    # Complete stereo expansion for the reaction
    srxns = automol.reac.expand_stereo(rxn)
    print(len(srxns))
    assert len(srxns) == 16
    print("Complete stereo expansion for the reaction:")
    for srxn in srxns:
        rct_gras = automol.reac.reactant_graphs(srxn)
        prd_gras = automol.reac.product_graphs(srxn)
        rct_ichs = list(map(automol.graph.inchi, rct_gras))
        prd_ichs = list(map(automol.graph.inchi, prd_gras))
        print(rct_ichs)
        print(prd_ichs)
        print()

    # Assign reactant and product stereo from geometries.
    srxn = automol.reac.add_stereo_from_geometries(rxn, rct_geos, prd_geos)
    # Note that the original stereo assignments from the product geometries
    # could be inconsistent with the reactant stereo assignments.
    print('Consistent?', automol.reac.is_stereo_consistent(srxn))
    # Add stereo from geometries and expand stereo possibilities consistent
    # with the reactants.
    srxns = automol.reac.expand_product_stereo(srxn)
    print(len(srxns))
    assert len(srxns) == 4
    print("Product expansion for reactant geometry stereo assignments:")
    for srxn in srxns:
        rct_gras = automol.reac.reactant_graphs(srxn)
        prd_gras = automol.reac.product_graphs(srxn)
        rct_ichs = list(map(automol.graph.inchi, rct_gras))
        prd_ichs = list(map(automol.graph.inchi, prd_gras))
        print(rct_ichs)
        print(prd_ichs)
        print()


def test__prod__hydrogen_migration():
    """ test hydrogen migration product enumeration
    """
    rct_gras = _gras_for_prod_tests(['C=CCC[CH2]'])
    rclass = ReactionClass.Typ.HYDROGEN_MIGRATION
    nprods = 7
    _check_products(rct_gras, rclass, nprods)


def __prod__homolytic_scission():
    """ test homolytic scission product enumeration
    """
    rct_gras = _gras_for_prod_tests(['CCCl'])
    rclass = ReactionClass.Typ.HOMOLYT_SCISSION
    nprods = 1
    _check_products(rct_gras, rclass, nprods)
    # check fails because some reactions ID'd as a beta scission


def test__prod__beta_scission():
    """ test beta scission product enumeration
    """
    rct_gras = _gras_for_prod_tests(['C=C[CH]CC'])
    rclass = ReactionClass.Typ.BETA_SCISSION
    nprods = 1
    _check_products(rct_gras, rclass, nprods)


def test__prod__ring_forming_scission():
    """ test ring-forming scission product enumeration
    """
    rct_gras = _gras_for_prod_tests(['CC(OO)CC(OO)C[CH2]'])
    rclass = ReactionClass.Typ.RING_FORM_SCISSION
    nprods = 2
    _check_products(rct_gras, rclass, nprods)


def __prod__elimination():
    """ test elimination product enumeration
    """
    rct_gras = _gras_for_prod_tests(['CCCO[O]'])
    rclass = ReactionClass.Typ.ELIMINATION
    nprods = 2  # one extra product involving CH2O
    _check_products(rct_gras, rclass, nprods)


def test__prod__hydrogen_abstraction():
    """ test hydrogen abstraction product enumeration
    """
    rct_gras = _gras_for_prod_tests(['CC(=O)C', '[CH3]'])
    rclass = ReactionClass.Typ.HYDROGEN_ABSTRACTION
    nprods = 1
    _check_products(rct_gras, rclass, nprods)


def test__prod__addition():
    """ test addition product enumeration
    """
    rct_gras = _gras_for_prod_tests(['C=CC=C', '[CH3]'])
    rclass = ReactionClass.Typ.ADDITION
    nprods = 2
    _check_products(rct_gras, rclass, nprods)


def __prod__insertion():
    """ test insertion product enumeration
    """

    rct_gras = _gras_for_prod_tests(['CC=C', 'O[O]'])
    rclass = ReactionClass.Typ.INSERTION
    nprods = 4
    _check_products(rct_gras, rclass, nprods)


def test__expand_stereo():
    """ test reaction stereo expansion
    """
    rct_smis = ['CC(F)CCCC', '[H]']
    prd_smis = ['CC(F)CCC[CH2]', '[HH]']
    rxn_obj = automol.reac.rxn_objs_from_smiles(rct_smis, prd_smis)[0][0]

    srxn_objs = automol.reac.expand_stereo(rxn_obj)
    rct_ichs = list(map(automol.graph.inchi,
                        map(automol.graph.union_from_sequence,
                            map(automol.reac.reactant_graphs, srxn_objs))))
    prd_ichs = list(map(automol.graph.inchi,
                        map(automol.graph.union_from_sequence,
                            map(automol.reac.reactant_graphs, srxn_objs))))
    rxn_ichs_lst = tuple(zip(rct_ichs, prd_ichs))
    for rxn_ichs in rxn_ichs_lst:
        print(rxn_ichs)
    assert rxn_ichs_lst == (
        ('InChI=1S/C6H13F.H/c1-3-4-5-6(2)7;/h6H,3-5H2,1-2H3;/t6-;/m0./s1',
         'InChI=1S/C6H13F.H/c1-3-4-5-6(2)7;/h6H,3-5H2,1-2H3;/t6-;/m0./s1'),
        ('InChI=1S/C6H13F.H/c1-3-4-5-6(2)7;/h6H,3-5H2,1-2H3;/t6-;/m1./s1',
         'InChI=1S/C6H13F.H/c1-3-4-5-6(2)7;/h6H,3-5H2,1-2H3;/t6-;/m1./s1'))


def test__expand_product_stereo():
    """ test reaction stereo expansion
    """
    # This is kind of a trivial example -- we should find one with multiple
    # possible products
    rct_smis = ['CC(F)CCCC', '[H]']
    prd_smis = ['CC(F)CCC[CH2]', '[HH]']
    rxn_obj = automol.reac.rxn_objs_from_smiles(rct_smis, prd_smis)[0][0]

    # Use the regular expander to get stereo for reactants
    srxn_obj = automol.reac.expand_stereo(rxn_obj)[0]

    # Stereo assignments for products will be ignored and re-expanded
    srxn_objs = automol.reac.expand_product_stereo(srxn_obj)
    assert len(srxn_objs) == 1
    assert srxn_objs[0] == srxn_obj


def test__add_stereo_from_unordered_geometries():
    """ test automol.reac.add_stereo_from_unordered_geometries()
    """
    rct_smis = ['C(F)(Cl)C(F)(Cl)', '[OH]']
    prd_smis = ['C(F)(Cl)[C](F)(Cl)', 'O']
    rxn = automol.reac.rxn_objs_from_smiles(rct_smis, prd_smis)[0][0]

    rct_geos = list(map(automol.inchi.geometry,
                        map(automol.smiles.inchi, rct_smis)))
    prd_geos = list(map(automol.inchi.geometry,
                        map(automol.smiles.inchi, prd_smis)))

    # mix the geometries up a bit so they no longer correspond
    def randomize_atom_ordering(geo):
        """ randomize atom ordering in a geometry
        """
        natms = automol.geom.count(geo)
        ord_dct = dict(enumerate(numpy.random.permutation(natms)))
        return automol.geom.reorder(geo, ord_dct)

    rct_geos = list(map(randomize_atom_ordering, reversed(rct_geos)))
    prd_geos = list(map(randomize_atom_ordering, reversed(prd_geos)))

    # This would break because the order doesn't match:
    # srxn = automol.reac.add_stereo_from_geometries(srxn, rct_geos, prd_geos)

    # We do this instead:
    srxn, order = automol.reac.add_stereo_from_unordered_geometries(
        rxn, rct_geos, prd_geos)
    if srxn is None:
        # The stereo must be inconsistent -- reflect coordinates for the
        # products (Only guaranteed to work for this particular reaction)
        prd_geos = list(map(automol.geom.reflect_coordinates, prd_geos))
        srxn, order = automol.reac.add_stereo_from_unordered_geometries(
            rxn, rct_geos, prd_geos)
    print(automol.reac.string(srxn))
    print(order)

    # Here's how we would reorder our geometries to match the reaction object:
    rct_order, prd_order = order
    rct_geos = [rct_geos[i] for i in rct_order]
    prd_geos = [prd_geos[i] for i in prd_order]

    # Now this should work:
    srxn = automol.reac.add_stereo_from_geometries(srxn, rct_geos, prd_geos)


# Utility functions for building information
def _gras_for_prod_tests(rct_smis):
    """ Get reactant graphs from smiles
    """

    rct_ichs = list(map(automol.smiles.inchi, rct_smis))
    rct_geos = list(map(automol.inchi.geometry, rct_ichs))
    rct_gras = tuple(map(automol.geom.connectivity_graph, rct_geos))
    rct_gras, _ = automol.graph.standard_keys_for_sequence(rct_gras)

    return rct_gras


# Checker functions for assessing if tests output correct information
def _check_reaction(rxn_obj, ref_class, var,
                    ref_scan_names=None, ref_constraint_dct=None,
                    ref_scan_grid=None, ref_update_guess=None,
                    ref_tors_names=None, ref_tors_symms=None):
    """ Check if all of the information for reactions is correct
    """

    # Unpack the reaction object
    rxn, geo, _, _ = rxn_obj

    # Build Reaction object aligned to z-matrix keys
    zma, zma_keys, dummy_key_dct = automol.reac.ts_zmatrix(rxn, geo)
    zrxn = automol.reac.relabel_for_zmatrix(rxn, zma_keys, dummy_key_dct)

    # print(automol.zmat.string(zma))
    # print(zrxn)

    # frm_bnd_keys = ts.forming_bond_keys(zrxn.forward_ts_graph)
    # brk_bnd_keys = ts.breaking_bond_keys(zrxn.forward_ts_graph)
    # print('keys')
    # print(frm_bnd_keys)
    # print(brk_bnd_keys)

    # Get scan information
    scan_info = automol.reac.build_scan_info(zrxn, zma, var=var)
    scan_names, constraint_dct, scan_grid, update_guess = scan_info
    # print('scan grid', scan_grid)
    # graph aligned to geometry keys
    # (for getting rotational groups and symmetry numbers)
    geo, gdummy_key_dct = automol.zmat.geometry_with_conversion_info(zma)
    grxn = automol.reac.relabel_for_geometry(zrxn)
    # print(automol.geom.string(geo))

    # Get torsion information
    bnd_keys = automol.reac.rotational_bond_keys(zrxn)
    tors_names = {automol.zmat.torsion_coordinate_name(zma, *k)
                  for k in bnd_keys}

    gbnd_keys = automol.reac.rotational_bond_keys(grxn)
    assert len(gbnd_keys) == len(bnd_keys)

    # zaxes = sorted(map(sorted, bnd_keys))
    axes = sorted(map(sorted, gbnd_keys))
    tors_symms = [automol.reac.rotational_symmetry_number(grxn, *a)
                  for a in axes]
    # print('zaxes', zaxes)
    # print('gaxes', axes)

    # Check that the information is correct, requested
    assert rxn.class_ == ref_class
    if ref_scan_names is not None:
        assert scan_names == ref_scan_names
    if ref_constraint_dct is not None:
        assert set(constraint_dct.keys()) == set(ref_constraint_dct.keys())
    if ref_scan_grid is not None:
        print('---')
        print(ref_scan_grid)
        print(scan_grid)
        for rgrd, grd in zip(ref_scan_grid, scan_grid):
            if rxn.class_ != 'elimination':
                assert numpy.allclose(rgrd, grd)
            else:
                for sub_rgrd, sub_grd in zip(rgrd, grd):
                    assert numpy.allclose(sub_rgrd, sub_grd)
    if ref_update_guess is not None:
        assert update_guess == ref_update_guess
    if ref_tors_names is not None:
        assert tors_names == ref_tors_names
    if ref_tors_names is not None:
        assert tors_symms == ref_tors_symms

    # Check that zrxn -> grxn -> zrxn conversion holds
    old_zrxn = zrxn
    zrxn = automol.reac.insert_dummy_atoms(grxn, gdummy_key_dct)
    assert zrxn == old_zrxn


def _check_products(rct_gras, rxn_class_typ, num_rxns):
    """ Check the products
    """

    # Enumerate all possible reactions, but select the insertions
    rxns = [r for r in automol.reac.enumerate_reactions(rct_gras)
            if r.class_ == rxn_class_typ]
    for rxn in rxns:
        print(rxn)
    print('PRODUCTS FOR {}'.format(rxn_class_typ))
    print('num prods\n', len(rxns))

    assert rxns
    assert num_rxns is not None or num_rxns is None
    # assert len(rxns) == num_rxns

    # Verify the enumerated reactions with the classifier
    for rxn in rxns:
        rct_gras_ = automol.reac.reactant_graphs(rxn)
        prd_gras_ = automol.reac.product_graphs(rxn)
        for gra in prd_gras_:
            print(automol.geom.string(
                automol.inchi.geometry(automol.graph.inchi(gra))))
            print('')
        print('\n\n')
        assert rct_gras_ == rct_gras
        rxns_ = automol.reac.find(rct_gras_, prd_gras_)
        for rxn_ in rxns_:
            print(rxn_.class_)
        assert any(r.class_ == rxn_class_typ for r in rxns_)


if __name__ == '__main__':
    import warnings
    warnings.filterwarnings("error")

    # test__reac__hydrogen_abstraction()
    # test__reac__sigma_hydrogen_abstraction()
    # test__reac__addition()
    # test__reac__isc_addition()
    # test__reac__radrad_hydrogen_abstraction()
    # test__reac__insertion()
    # test__reac__substitution()
    # test__prod__homolytic_scission()
    # test__prod__beta_scission()
    # test__prod__ring_forming_scission()
    # test__expand_stereo()
    # test__expand_product_stereo()
    # test__add_stereo_from_unordered_geometries()
    # test__stereo()
<<<<<<< HEAD
    test__reac__radrad_addition()
=======
    # test__reac__radrad_addition()
    test__stereo()
    test__expand_stereo()
    test__expand_product_stereo()
>>>>>>> f5b01525
<|MERGE_RESOLUTION|>--- conflicted
+++ resolved
@@ -1159,11 +1159,6 @@
     # test__expand_product_stereo()
     # test__add_stereo_from_unordered_geometries()
     # test__stereo()
-<<<<<<< HEAD
-    test__reac__radrad_addition()
-=======
-    # test__reac__radrad_addition()
     test__stereo()
     test__expand_stereo()
-    test__expand_product_stereo()
->>>>>>> f5b01525
+    test__expand_product_stereo()