""" test automol.inchi
"""
import numpy
from automol import inchi

AR_ICH = 'InChI=1S/Ar'
# CH_H2_ICH = 'InChI=1S/CH.H2/h1H;h1H'
CH4O_CH_ICH = 'InChI=1S/CH4O.CH/c1-2;/h2H,1H3;h1H'
CH2O2_ICH = 'InChI=1S/CH2O2/c2-1-3/h1-2H/q+1/p+1'
C2H6O_ICH = 'InChI=1S/C2H6O/c1-2-3/h3H,2H2,1H3/i2D/t2-/m1/s1'
C2H6O_ICH_NO_STEREO = 'InChI=1S/C2H6O/c1-2-3/h3H,2H2,1H3/i2D'

C4H10ZN_ICH = 'InChI=1S/2C2H5.Zn/c2*1-2;/h2*1H2,2H3;'
C4H10ZN_ICHS = (
    'InChI=1S/C2H5/c1-2/h1H2,2H3', 'InChI=1S/C2H5/c1-2/h1H2,2H3',
    'InChI=1S/Zn')

C4H5F2O_ICH = 'InChI=1S/C4H4F2.HO/c5-3-1-2-4-6;/h1-4H;1H/b3-1+,4-2+;'
C4H5F2O_ICH_NO_STEREO = 'InChI=1S/C4H4F2.HO/c5-3-1-2-4-6;/h1-4H;1H'
C4H5F2O_ICHS = (
    'InChI=1S/C4H4F2/c5-3-1-2-4-6/h1-4H/b3-1+,4-2+', 'InChI=1S/HO/h1H')

C2H2F2_ICH = 'InChI=1S/C2H2F2/c3-1-2-4/h1-2H/b2-1+'
C2H2F2_ICH_NO_STEREO = 'InChI=1S/C2H2F2/c3-1-2-4/h1-2H'
C2H2F2_ICH_STEREO_UNKNOWN = 'InChI=1/C2H2F2/c3-1-2-4/h1-2H/b2-1?'

C2H4F2O2_ICH = 'InChI=1S/C2H4F2O2/c3-1(5)2(4)6/h1-2,5-6H/t1-,2-/m0/s1'

C8H13O_ICH = (
    'InChI=1S/C8H13O/c1-3-5-7-8(9)6-4-2/h3-6,8H,7H2,1-2H3/'
    'b5-3-,6-4-/t8-/m0/s1')
C8H13O_ICH_NO_STEREO = 'InChI=1S/C8H13O/c1-3-5-7-8(9)6-4-2/h3-6,8H,7H2,1-2H3'


def test__from_data():
    """ test getters
    """
    assert AR_ICH == inchi.standard_form(inchi.from_data(
        fml_slyr=inchi.formula_sublayer(AR_ICH),
    ))

    assert CH2O2_ICH == inchi.standard_form(inchi.from_data(
        fml_slyr=inchi.formula_sublayer(CH2O2_ICH),
        main_lyr_dct=inchi.main_sublayers(CH2O2_ICH),
        char_lyr_dct=inchi.charge_sublayers(CH2O2_ICH),
    ))

    assert C2H6O_ICH == inchi.standard_form(inchi.from_data(
        fml_slyr=inchi.formula_sublayer(C2H6O_ICH),
        main_lyr_dct=inchi.main_sublayers(C2H6O_ICH),
        iso_lyr_dct=inchi.isotope_sublayers(C2H6O_ICH),
    ))

    assert C2H2F2_ICH == inchi.standard_form(inchi.from_data(
        fml_slyr=inchi.formula_sublayer(C2H2F2_ICH),
        main_lyr_dct=inchi.main_sublayers(C2H2F2_ICH),
        ste_lyr_dct=inchi.stereo_sublayers(C2H2F2_ICH),
    ))

    assert C8H13O_ICH == inchi.standard_form(inchi.from_data(
        fml_slyr=inchi.formula_sublayer(C8H13O_ICH),
        main_lyr_dct=inchi.main_sublayers(C8H13O_ICH),
        ste_lyr_dct=inchi.stereo_sublayers(C8H13O_ICH),
    ))


def test__formula_string():
    """ inchi.formula_string
    """

    assert inchi.formula_string(AR_ICH) == 'Ar'
    assert inchi.formula_string(CH4O_CH_ICH) == 'CH4O.CH'
    assert inchi.formula_string(CH2O2_ICH) == 'CH2O2'
    assert inchi.formula_string(C2H6O_ICH) == 'C2H6O'


def test__version():
    """ inchi.version
    """
    assert inchi.version(C2H2F2_ICH) == '1S'
    assert inchi.version(C2H2F2_ICH_NO_STEREO) == '1S'
    assert inchi.version(C2H2F2_ICH_STEREO_UNKNOWN) == '1'


def test__standard_form():
    """ test inchi.standard_form
    """
    assert (inchi.standard_form(C2H6O_ICH, stereo=False) ==
            C2H6O_ICH_NO_STEREO)
    assert (inchi.standard_form(C4H5F2O_ICH, stereo=False) ==
            C4H5F2O_ICH_NO_STEREO)
    assert (inchi.standard_form(C2H2F2_ICH, stereo=False) ==
            C2H2F2_ICH_NO_STEREO)
    assert (inchi.standard_form(C8H13O_ICH, stereo=False) ==
            C8H13O_ICH_NO_STEREO)


def test__has_stereo():
    """ test inchi.has_stereo
    """
    assert inchi.has_stereo(C2H6O_ICH)
    assert inchi.has_stereo(C4H5F2O_ICH)
    assert inchi.has_stereo(C2H2F2_ICH)
    assert inchi.has_stereo(C8H13O_ICH)
    assert not inchi.has_stereo(
        inchi.standard_form(C2H6O_ICH, stereo=False))
    assert not inchi.has_stereo(
        inchi.standard_form(C4H5F2O_ICH, stereo=False))
    assert not inchi.has_stereo(
        inchi.standard_form(C2H2F2_ICH, stereo=False))
    assert not inchi.has_stereo(
        inchi.standard_form(C8H13O_ICH, stereo=False))


def test__split():
    """ test inchi.split
    """
    assert (tuple(map(inchi.standard_form, inchi.split(C4H10ZN_ICH))) ==
            C4H10ZN_ICHS)
    assert (tuple(map(inchi.standard_form, inchi.split(C4H5F2O_ICH))) ==
            C4H5F2O_ICHS)

    ich = ('InChI=1S/C3H7O4.C2H5FO/c1-3(7-5)2-6-4;1-2(3)4/'
           'h3,5H,2H2,1H3;2,4H,1H3/t3-;2-/m01/s1')
    assert tuple(map(inchi.standard_form, inchi.split(ich))) == (
        'InChI=1S/C3H7O4/c1-3(7-5)2-6-4/h3,5H,2H2,1H3/t3-/m0/s1',
        'InChI=1S/C2H5FO/c1-2(3)4/h2,4H,1H3/t2-/m1/s1')


def test__join():
    """ test inchi.join
    """
    assert (inchi.standard_form(inchi.join(inchi.split(C4H10ZN_ICH))) ==
            C4H10ZN_ICH)
    assert (inchi.standard_form(inchi.join(inchi.split(C4H5F2O_ICH))) ==
            C4H5F2O_ICH)

    ich = ('InChI=1S/C3H7O4.C2H5FO/c1-3(7-5)2-6-4;1-2(3)4/'
           'h3,5H,2H2,1H3;2,4H,1H3/t3-;2-/m01/s1')
    assert inchi.standard_form(inchi.join(inchi.split(ich))) == ich


def test__argsort():
    """ test inchi.argsort
    """
    ref_ichs = ['InChI=1S/CH4/h1H4', 'InChI=1S/CH3/h1H3', 'InChI=1S/CH2/h1H2',
                'InChI=1S/BH3/h1H3', 'InChI=1S/H3N/h1H3', 'InChI=1S/H2O/h1H2']

    for _ in range(50):
        ichs = numpy.random.permutation(ref_ichs)
        idxs = inchi.argsort(ichs)
        srt_ichs = [ichs[idx] for idx in idxs]
        assert srt_ichs == ref_ichs


def test__recalculate():
    """ inchi.recalculate
    """
    assert inchi.recalculate(C2H2F2_ICH_NO_STEREO) == C2H2F2_ICH_NO_STEREO
    assert (inchi.recalculate(C2H2F2_ICH_NO_STEREO, stereo=True)
            == C2H2F2_ICH_STEREO_UNKNOWN)


def test__stereo_atoms():
    """ test inchi.stereo_atoms
    """
    atms = inchi.stereo_atoms(C2H6O_ICH)
    print(atms)
    assert atms == (1,)

    atms = inchi.stereo_atoms(C2H4F2O2_ICH)
    print(atms)
    assert atms == (0, 1)


def test__stereo_bonds():
    """ test inchi.stereo_bonds
    """
    bnds = inchi.stereo_bonds(C8H13O_ICH)
    print(bnds)
    assert bnds == ((4, 2), (5, 3))


def test__is_enantiomer():
    """ test inchi.is_enantiomer
    """
    ich1 = 'InChI=1S/C4H8O2/c1-3-4(2)6-5/h3-5H,1H2,2H3/t4-/m1/s1'
    ich2 = 'InChI=1S/C4H8O2/c1-3-4(2)6-5/h3-5H,1H2,2H3'
    assert inchi.is_enantiomer(ich1)
    assert not inchi.is_enantiomer(ich2)


def test__reflect():
    """ test inchi.reflect
    """
    ich1 = 'InChI=1S/C4H8O2/c1-3-4(2)6-5/h3-5H,1H2,2H3/t4-/m1/s1'
    ich2 = 'InChI=1S/C4H8O2/c1-3-4(2)6-5/h3-5H,1H2,2H3'
    assert (inchi.reflect(ich1) ==
            'InChI=1S/C4H8O2/c1-3-4(2)6-5/h3-5H,1H2,2H3/t4-/m0/s1')
    assert inchi.reflect(ich2) == ich2


def test__are_diastereomers():
    """ test inchi.diasteromer
    """

    assert not inchi.are_diastereomers(
        'InChI=1S/C4H8O3/c1-3(5)4(2)7-6/h4,6H,1-2H3/t4-/m0/s1',
        'InChI=1S/C4H8O3/c1-4(7-6)2-3-5/h3-4,6H,2H2,1H3/t4-/m0/s1'
    )
    assert not inchi.are_diastereomers(
        'InChI=1S/C4H8O2/c1-3-4(2)6-5/h3-5H,1H2,2H3/t4-/m1/s1',
        'InChI=1S/C4H8O2/c1-3-4(2)6-5/h3-5H,1H2,2H3/t4-/m1/s1'
    )
    assert not inchi.are_diastereomers(
        'InChI=1S/C4H8O2/c1-3-4(2)6-5/h3-5H,1H2,2H3/t4-/m1/s1',
        'InChI=1S/C4H8O2/c1-3-4(2)6-5/h3-5H,1H2,2H3/t4-/m0/s1'
    )
    assert inchi.are_diastereomers(
        'InChI=1S/C4H8O3/c1-3-4(7-3)2-6-5/h3-5H,2H2,1H3/t3-,4-/m0/s1',
        'InChI=1S/C4H8O3/c1-3-4(7-3)2-6-5/h3-5H,2H2,1H3/t3-,4+/m0/s1'
    )
    assert inchi.are_diastereomers(
        'InChI=1S/C4H8O2/c1-2-3-4-6-5/h3-5H,2H2,1H3/b4-3-',
        'InChI=1S/C4H8O2/c1-2-3-4-6-5/h3-5H,2H2,1H3/b4-3+'
    )
    assert inchi.are_diastereomers(
        'InChI=1S/C4H7O2/c1-4(6)2-3-5/h2-5H,1H3/b3-2-/t4-/m0/s1',
        'InChI=1S/C4H7O2/c1-4(6)2-3-5/h2-5H,1H3/b3-2+/t4-/m0/s1'
    )


def test__stereo():
    """ test inchi.add_stereo
        test inchi.expand_stereo
    """

    # Add and Expand stereo to C8H13O
    c8h13o_ste = (
        ('InChI=1S/C8H13O/c1-3-5-7-8(9)6-4-2/h3-6,8H,7H2,1-2H3/'
         'b5-3+,6-4+/t8-/m1/s1'),
        ('InChI=1S/C8H13O/c1-3-5-7-8(9)6-4-2/h3-6,8H,7H2,1-2H3/'
         'b5-3+,6-4-/t8-/m1/s1'),
        ('InChI=1S/C8H13O/c1-3-5-7-8(9)6-4-2/h3-6,8H,7H2,1-2H3/'
         'b5-3-,6-4+/t8-/m1/s1'),
        ('InChI=1S/C8H13O/c1-3-5-7-8(9)6-4-2/h3-6,8H,7H2,1-2H3/'
         'b5-3-,6-4-/t8-/m1/s1'),
        ('InChI=1S/C8H13O/c1-3-5-7-8(9)6-4-2/h3-6,8H,7H2,1-2H3/'
         'b5-3+,6-4+/t8-/m0/s1'),
        ('InChI=1S/C8H13O/c1-3-5-7-8(9)6-4-2/h3-6,8H,7H2,1-2H3/'
         'b5-3+,6-4-/t8-/m0/s1'),
        ('InChI=1S/C8H13O/c1-3-5-7-8(9)6-4-2/h3-6,8H,7H2,1-2H3/'
         'b5-3-,6-4+/t8-/m0/s1'),
        ('InChI=1S/C8H13O/c1-3-5-7-8(9)6-4-2/h3-6,8H,7H2,1-2H3/'
         'b5-3-,6-4-/t8-/m0/s1')
    )
    assert inchi.add_stereo(C8H13O_ICH_NO_STEREO) in c8h13o_ste
    assert set(inchi.expand_stereo(C8H13O_ICH_NO_STEREO)) == set(c8h13o_ste)

    # some cases that were breaking
    assert set(inchi.expand_stereo('InChI=1S/H2N2/c1-2/h1-2H')) == {
        'InChI=1S/H2N2/c1-2/h1-2H/b2-1+',
        'InChI=1S/H2N2/c1-2/h1-2H/b2-1-'}
    assert set(inchi.expand_stereo('InChI=1S/CH2N/c1-2/h1-2H')) == {
        'InChI=1S/CH2N/c1-2/h1-2H',
        'InChI=1S/CH2N/c1-2/h1-2H'}
    assert set(inchi.expand_stereo('InChI=1S/C2/c1-2')) == {
        'InChI=1S/C2/c1-2'}
    assert set(inchi.expand_stereo('InChI=1S/C3H3/c1-3-2/h1-3H')) == {
        'InChI=1S/C3H3/c1-3-2/h1-3H',
        'InChI=1S/C3H3/c1-3-2/h1-3H',
        'InChI=1S/C3H3/c1-3-2/h1-3H',
        'InChI=1S/C3H3/c1-3-2/h1-3H'}


def test__filter_enantiomer_reactions():
    """ test inchi.filter_enantiomer_reactions()
    """
    ref_rxn_ichs_lst = (
        (('InChI=1S/C4H9O4/c1-3(7-5)4(2)8-6/h3-5H,1-2H3/t3-,4-/m0/s1',),
         ('InChI=1S/C4H8O2/c1-3-4(2)6-5/h3-5H,1H2,2H3/t4-/m0/s1',
          'InChI=1S/HO2/c1-2/h1H')),
        (('InChI=1S/C4H9O4/c1-3(7-5)4(2)8-6/h3-5H,1-2H3/t3-,4+/m0/s1',),
         ('InChI=1S/C4H8O2/c1-3-4(2)6-5/h3-5H,1H2,2H3/t4-/m0/s1',
          'InChI=1S/HO2/c1-2/h1H')),
        (('InChI=1S/C4H9O4/c1-3(7-5)4(2)8-6/h3-5H,1-2H3/t3-,4+/m1/s1',),
         ('InChI=1S/C4H8O2/c1-3-4(2)6-5/h3-5H,1H2,2H3/t4-/m1/s1',
          'InChI=1S/HO2/c1-2/h1H')),
        (('InChI=1S/C4H9O4/c1-3(7-5)4(2)8-6/h3-5H,1-2H3/t3-,4-/m1/s1',),
         ('InChI=1S/C4H8O2/c1-3-4(2)6-5/h3-5H,1H2,2H3/t4-/m1/s1',
          'InChI=1S/HO2/c1-2/h1H')),
    )

    # normal usage:
    rxn_ichs_lst = inchi.filter_enantiomer_reactions(ref_rxn_ichs_lst)
    assert len(rxn_ichs_lst) == 2

    # checking that order doesn't matter
    print('before:')
    for rct_ichs, prd_ichs in rxn_ichs_lst:
        print('r', rct_ichs)
        print('p', prd_ichs)
    print()
    rxn_ichs_lst = set(map(frozenset, rxn_ichs_lst))

    ref_rxn_ichs_lst = numpy.array(ref_rxn_ichs_lst, dtype=object)
    ref_rxn_ichs_lsts = [
        [numpy.random.permutation(r)
         for r in numpy.random.permutation(ref_rxn_ichs_lst)]
        for _ in range(10)]
    for ref_rxn_ich_lst_ in ref_rxn_ichs_lsts:
        rxn_ichs_lst_ = inchi.filter_enantiomer_reactions(ref_rxn_ich_lst_)
        rxn_ichs_lst_ = inchi.sort_reactions(rxn_ichs_lst_)
        print('after:')
        for rct_ichs, prd_ichs in rxn_ichs_lst_:
            print('r', rct_ichs)
            print('p', prd_ichs)
        print()

        rxn_ichs_lst_ = set(map(frozenset, rxn_ichs_lst))
        assert rxn_ichs_lst_ == rxn_ichs_lst


if __name__ == '__main__':
    # test__stereo_atoms()
    # test__stereo_bonds()
    # test__stereo()
    test__are_diastereomers()
    # test__is_enantiomer()
    # test__reflect()
<<<<<<< HEAD
    # test__filter_enantiomer_reactions()
    test__stereo()
=======
    # test__filter_enantiomer_reactions()
>>>>>>> 5de2a132
<|MERGE_RESOLUTION|>--- conflicted
+++ resolved
@@ -328,9 +328,5 @@
     test__are_diastereomers()
     # test__is_enantiomer()
     # test__reflect()
-<<<<<<< HEAD
     # test__filter_enantiomer_reactions()
-    test__stereo()
-=======
-    # test__filter_enantiomer_reactions()
->>>>>>> 5de2a132
+    test__stereo()