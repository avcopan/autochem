""" Level 4 functions depending on other basic types (geom, graph)
"""
import functools
import automol.graph
import automol.geom
from automol import error
from automol.extern import rdkit_
from automol.extern import pybel_
from automol.amchi.base import isotope_layers
from automol.amchi.base import symbols
from automol.amchi.base import bonds
from automol.amchi.base import hydrogen_valences
from automol.amchi.base import atom_stereo_parities
from automol.amchi.base import bond_stereo_parities
from automol.amchi.base import is_inverted_enantiomer
from automol.amchi.base import has_stereo
from automol.amchi.base import split
from automol.amchi.base import with_inchi_prefix
<<<<<<< HEAD
=======
from automol.amchi.base import equivalent
from automol.amchi.base import standard_form
>>>>>>> 4eead88f


# # conversions
def amchi_key(chi):
    """ Generate a ChIKey from a ChI string.

        :param chi: ChI string
        :type chi: str
        :rtype: str
    """
    ich = with_inchi_prefix(chi)
    return rdkit_.inchi_to_inchi_key(ich)


def smiles(chi, res_stereo=True):
    """ Convert a ChI string into a SMILES string.

        :param chi: ChI string
        :type chi: str
        :param res_stereo: allow resonant double-bond stereo?
        :type res_stereo: bool
        :returns: the SMILES string
        :rtype: str
    """
    chis = split(chi)
    smis = [_connected_smiles(c, res_stereo=res_stereo) for c in chis]
    smi = '.'.join(smis)
    return smi


def _connected_smiles(chi, res_stereo=True):
    """ Convert a single-component ChI string into a SMILES string.

        :param chi: ChI string
        :type chi: str
        :param res_stereo: allow resonant double-bond stereo?
        :type res_stereo: bool
        :returns: the SMILES string
        :rtype: str
    """
    gra = _connected_graph(chi, stereo=True, local_stereo=True)
    smi = automol.graph.smiles(gra, stereo=True, local_stereo=True,
                               res_stereo=res_stereo)
    return smi


def graph(chi, stereo=True, local_stereo=False):
    """ Generate a molecular graph from a ChI string.

        :param chi: ChI string
        :type chi: str
        :param stereo: parameter to include stereochemistry information
        :type stereo: bool
        :param local_stereo: assign local stereo parities?
        :type local_stereo: bool
        :rtype: automol molecular graph
    """
    chis = split(chi)
    gras = [_connected_graph(c, stereo=stereo, local_stereo=local_stereo)
            for c in chis]
    gra = automol.graph.union_from_sequence(gras, shift_keys=True)
    return gra


def _connected_graph(chi, stereo=True, local_stereo=False):
    """ Generate a connected molecular graph from a single-component ChI string.

        :param chi: ChI string
        :type chi: str
        :param stereo: parameter to include stereochemistry information
        :type stereo: bool
        :param local_stereo: assign local stereo parities?
        :type local_stereo: bool
        :rtype: automol molecular graph
    """
    symb_dct = symbols(chi)
    bnd_keys = bonds(chi)
    atm_imp_hyd_vlc_dct = hydrogen_valences(chi)

    if isotope_layers(chi):
        raise NotImplementedError("Isotopic graph conversion not implemented")

    if stereo:
        bnd_ste_par_dct = bond_stereo_parities(chi)
        atm_ste_par_dct = atom_stereo_parities(chi)
    else:
        atm_ste_par_dct = None
        bnd_ste_par_dct = None

    is_inv = is_inverted_enantiomer(chi)

    gra = automol.graph.from_data(
        atm_symb_dct=symb_dct,
        bnd_keys=bnd_keys,
        atm_imp_hyd_vlc_dct=atm_imp_hyd_vlc_dct,
        atm_ste_par_dct=atm_ste_par_dct,
        bnd_ste_par_dct=bnd_ste_par_dct,
    )

    if is_inv is True:
        gra = automol.graph.reflect_local_stereo(gra)

    if has_stereo(chi) and not local_stereo:
        gra = automol.graph.from_local_stereo(gra)

    return gra


def geometry(chi, check=True):
    """ Generate a molecular geometry from a ChI string.

        :param chi: ChI string
        :type chi: str
        :param check: check stereo and connectivity?
        :type check: bool
        :rtype: automol molecular geometry data structure
    """

    # rdkit fails for multi-component molecules, so we split it up and space
    # out the geometries
    chis = split(chi)
    geos = [_connected_geometry(chi, check=check) for chi in chis]
    geos = [automol.geom.translate(geo, [50. * idx, 0., 0.])
            for idx, geo in enumerate(geos)]
    geo = functools.reduce(automol.geom.join, geos)
    return geo


def _connected_geometry(chi, check=True):
    """ Generate a connected molecular geometry from a single-component ChI
        string.

        :param chi: ChI string
        :type chi: str
        :param check: check stereo and connectivity?
        :type check: bool
        :rtype: automol molecular geometry
    """
    # Convert graph to local stereo to avoid multiple recanonicalizations
    gra = _connected_graph(chi, stereo=True, local_stereo=True)
    gra = automol.graph.explicit(gra)

    smi = _connected_smiles(chi, res_stereo=False)
    has_ste = has_stereo(chi)

    def _gen1():
        rdm = rdkit_.from_smiles(smi)
        geo, = rdkit_.to_conformers(rdm, nconfs=1)
        return geo

    def _gen2():
        pbm = pybel_.from_smiles(smi)
        geo = pybel_.to_geometry(pbm)
        return geo

    def _gen3():
        if has_stereo(chi):
            raise ValueError

        gra = graph(chi, stereo=False)
        gra = automol.graph.explicit(gra)
        geo = automol.graph.embed.geometry(gra)
        return geo

    success = False
    for gen_ in (_gen1, _gen1, _gen1, _gen2, _gen3):
        try:
            geo = gen_()
        except (RuntimeError, TypeError, ValueError):
            continue

        # If the ChI has stereo, enforce correct stereo on the geometry.
        if check:
<<<<<<< HEAD
            if not has_ste:
                # If there wasn't stereo, only check connectivity
                gra_ = automol.geom.graph(geo, stereo=False)
                if automol.graph.isomorphism(gra, gra_, stereo=False):
                    success = True
                    break
            else:
                # There is stereo.
                # First, check connectivity.
                gra_ = automol.geom.graph(geo)
                geo_idx_dct = automol.graph.isomorphism(
                        gra, gra_, stereo=False)

                if geo_idx_dct is None:
                    continue

                # Enforce correct stereo parities. This is necessary for
                # resonance bond stereo.
                geo = automol.graph.stereo_corrected_geometry(
                    gra, geo, geo_idx_dct=geo_idx_dct, local_stereo=True)

                success = True
                break

=======
            # There is stereo.
            # First, check connectivity.
            gra_ = automol.geom.graph(geo)
            geo_idx_dct = automol.graph.isomorphism(
                    gra, gra_, stereo=False)

            if geo_idx_dct is None:
                continue

            geo = automol.graph.linear_vinyl_corrected_geometry(
                gra, geo, geo_idx_dct=geo_idx_dct)

            if not has_ste:
                success = True
                break

            # Enforce correct stereo parities. This is necessary for
            # resonance bond stereo.
            geo = automol.graph.stereo_corrected_geometry(
                gra, geo, geo_idx_dct=geo_idx_dct, local_stereo=True)

            success = True
            break

>>>>>>> 4eead88f
    if not success:
        raise error.FailedGeometryGenerationError('Failed AMChI:', chi)

    return geo


def conformers(chi, nconfs=1, check=True, accept_fewer=False):
    """ Generate a connected molecular geometry from a single-component ChI
        string.

        :param chi: ChI string
        :type chi: str
        :param nconfs: number of conformer structures to generate
        :type nconfs: int
        :param check: check stereo and connectivity?
        :type check: bool
        :param accept_fewer: accept fewer than nconfs conformers?
        :type accept_fewer: bool
        :rtype: automol molecular geometry
    """
    # Convert graph to local stereo to avoid multiple recanonicalizations
    gra = _connected_graph(chi, stereo=True, local_stereo=True)
    gra = automol.graph.explicit(gra)

    smi = _connected_smiles(chi, res_stereo=False)
    has_ste = has_stereo(chi)

    try:
        rdm = rdkit_.from_smiles(smi)
        geos = rdkit_.to_conformers(rdm, nconfs=nconfs)
    except (RuntimeError, TypeError, ValueError) as err:
        raise error.FailedGeometryGenerationError(
            'Failed AMChI:', chi) from err

    ret_geos = []

    # If the ChI has stereo, enforce correct stereo on the geometry.
    if check:
        for geo in geos:
            if not has_ste:
                # If there wasn't stereo, only check connectivity
                gra_ = automol.geom.graph(geo, stereo=False)
                if automol.graph.isomorphism(gra, gra_, stereo=False):
                    ret_geos.append(geo)
            else:
                # There is stereo.
                # First, check connectivity.
                gra_ = automol.geom.graph(geo)
                geo_idx_dct = automol.graph.isomorphism(
                        gra, gra_, stereo=False)

                if geo_idx_dct is not None:
                    # Enforce correct stereo parities. This is necessary for
                    # resonance bond stereo.
                    geo = automol.graph.stereo_corrected_geometry(
                        gra, geo, geo_idx_dct=geo_idx_dct, local_stereo=True)

                    # Check if the assignment worked.
                    gra_ = automol.graph.set_stereo_from_geometry(gra_, geo)
                    if automol.graph.isomorphism(gra, gra_):
                        ret_geos.append(geo)

    if len(ret_geos) < nconfs and not accept_fewer:
        raise error.FailedGeometryGenerationError('Failed AMChI:', chi)

    return ret_geos


<<<<<<< HEAD
=======
# # derived properties
def is_complete(ich):
    """ Determine if the InChI string is complete
        (has all stereo-centers assigned).

        Currently only checks species that does not have any
        resonance structures.

        :param ich: InChI string
        :type ich: str
        :rtype: bool
    """

    gra = graph(ich, stereo=False)
    ste_atm_keys = automol.graph.stereogenic_atom_keys(gra)
    ste_bnd_keys = automol.graph.stereogenic_bond_keys(gra)
    graph_has_stereo = bool(ste_atm_keys or ste_bnd_keys)

    _complete = equivalent(ich, standard_form(ich)) and not (
        has_stereo(ich) ^ graph_has_stereo)

    return _complete


>>>>>>> 4eead88f
# # derived transformations
def add_stereo(chi):
    """ Add stereochemistry to a ChI string converting to/from geometry.

        :param chi: ChI string
        :type chi: str
        :rtype: str
    """
    geo = geometry(chi)
    chi = automol.geom.amchi(geo, stereo=True)
    return chi


def expand_stereo(chi):
    """ Obtain all possible stereoisomers of a ChI string.

        :param chi: ChI string
        :type chi: str
        :rtype: list[str]
    """
    gra = graph(chi, stereo=False)
    sgrs = automol.graph.stereomers(gra)
    ste_chis = [automol.graph.amchi(sgr, stereo=True) for sgr in sgrs]
    return ste_chis


if __name__ == '__main__':
    CHI = 'AMChI=1/C5H6FO/c6-4-2-1-3-5-7/h1-5,7H/b2-1-,3-1-,4-2-,5-3+'
    CHI = 'AMChI=1/C5H6FO/c6-4-2-1-3-5-7/h1-5,7H/b2-1+,3-1+,4-2+,5-3+'
    # GEO = geometry(CHI, check=True)
    # print(automol.geom.string(GEO))

    for GEO in conformers(CHI, nconfs=5):
        print(automol.geom.string(GEO))
        print()<|MERGE_RESOLUTION|>--- conflicted
+++ resolved
@@ -16,11 +16,8 @@
 from automol.amchi.base import has_stereo
 from automol.amchi.base import split
 from automol.amchi.base import with_inchi_prefix
-<<<<<<< HEAD
-=======
 from automol.amchi.base import equivalent
 from automol.amchi.base import standard_form
->>>>>>> 4eead88f
 
 
 # # conversions
@@ -194,32 +191,6 @@
 
         # If the ChI has stereo, enforce correct stereo on the geometry.
         if check:
-<<<<<<< HEAD
-            if not has_ste:
-                # If there wasn't stereo, only check connectivity
-                gra_ = automol.geom.graph(geo, stereo=False)
-                if automol.graph.isomorphism(gra, gra_, stereo=False):
-                    success = True
-                    break
-            else:
-                # There is stereo.
-                # First, check connectivity.
-                gra_ = automol.geom.graph(geo)
-                geo_idx_dct = automol.graph.isomorphism(
-                        gra, gra_, stereo=False)
-
-                if geo_idx_dct is None:
-                    continue
-
-                # Enforce correct stereo parities. This is necessary for
-                # resonance bond stereo.
-                geo = automol.graph.stereo_corrected_geometry(
-                    gra, geo, geo_idx_dct=geo_idx_dct, local_stereo=True)
-
-                success = True
-                break
-
-=======
             # There is stereo.
             # First, check connectivity.
             gra_ = automol.geom.graph(geo)
@@ -244,7 +215,6 @@
             success = True
             break
 
->>>>>>> 4eead88f
     if not success:
         raise error.FailedGeometryGenerationError('Failed AMChI:', chi)
 
@@ -313,8 +283,6 @@
     return ret_geos
 
 
-<<<<<<< HEAD
-=======
 # # derived properties
 def is_complete(ich):
     """ Determine if the InChI string is complete
@@ -339,7 +307,6 @@
     return _complete
 
 
->>>>>>> 4eead88f
 # # derived transformations
 def add_stereo(chi):
     """ Add stereochemistry to a ChI string converting to/from geometry.
